--- conflicted
+++ resolved
@@ -1,13 +1,9 @@
 <?xml version="1.0" encoding="UTF-8"?>
 <module type="PYTHON_MODULE" version="4">
   <component name="NewModuleRootManager">
-<<<<<<< HEAD
-    <content url="file://$MODULE_DIR$" />
-=======
     <content url="file://$MODULE_DIR$">
       <sourceFolder url="file://$MODULE_DIR$/tests" isTestSource="true" />
     </content>
->>>>>>> 0f41307f
     <orderEntry type="jdk" jdkName="codeprep-python-3.7.3" jdkType="Python SDK" />
     <orderEntry type="sourceFolder" forTests="false" />
   </component>
