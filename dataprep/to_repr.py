--- conflicted
+++ resolved
@@ -64,26 +64,6 @@
     os.rename(not_finished_dest_file_path, dest_file_path)
 
 
-<<<<<<< HEAD
-def init_splitting_config(prep_config: PrepConfig, custom_bpe_config: Optional[CustomBpeConfig]):
-    global global_n_gramm_splitting_config
-    if 'global_n_gramm_splitting_config' in globals():
-        return # already initialized
-    global_n_gramm_splitting_config = NgramSplitConfig()
-    if prep_config.get_param_value(PrepParam.SPLIT) in [4, 5, 6, 7, 8, 9]:
-        if custom_bpe_config:
-            logger.info(f'Using bpe merges file: {custom_bpe_config.codes_file}')
-            if custom_bpe_config.can_use_cache_file():
-                global_n_gramm_splitting_config.merges_cache = read_bpe_cache(custom_bpe_config.cache_file)
-            else:
-                global_n_gramm_splitting_config.merges_cache = {}
-            global_n_gramm_splitting_config.merges = read_merges(custom_bpe_config.codes_file, custom_bpe_config.n_merges)
-
-            if custom_bpe_config.n_merges:
-                logger.info(f'Using first {custom_bpe_config.n_merges} merges.')
-            nonbpe_vocab = vocabloader.nonbpe(custom_bpe_config.id)
-            global_n_gramm_splitting_config.merges_cache.update({s: [s] for s in nonbpe_vocab})
-=======
 def init_bpe_data(prep_config: PrepConfig, custom_bpe_config: Optional[CustomBpeConfig], force_reinit: bool=True):
     if get_global_bpe_data_if_available() and not force_reinit:
         return # already initialized
@@ -93,7 +73,6 @@
         logger.info(f'Using bpe merges file: {custom_bpe_config.codes_file}')
         if custom_bpe_config.can_use_cache_file():
             global_bpe_data.merges_cache = read_bpe_cache(custom_bpe_config.cache_file)
->>>>>>> 01d2cd8f
         else:
             global_bpe_data.merges_cache = {}
         global_bpe_data.merges = read_merges(custom_bpe_config.codes_file, custom_bpe_config.n_merges)
